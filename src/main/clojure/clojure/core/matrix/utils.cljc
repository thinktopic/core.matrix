(ns clojure.core.matrix.utils
  "Namespace for core.matrix utilities. Intended mainly for library and tool writers."
  (:refer-clojure :exclude [update])
  #?@(:clj [(:require [clojure.reflect :as r])
            (:import [java.util Arrays]
                     [clojure.lang IPersistentVector])])
  (#?(:clj :require :cljs :require-macros)
<<<<<<< HEAD
           [clojure.core.matrix.macros :refer [TODO doseq-indexed is-long-array? scalar-coerce]]))
=======
           [clojure.core.matrix.macros :refer [TODO is-long-array?]]))
>>>>>>> eda2c703

;; Some of these are copies of methods from the library
;;   https://github.com/mikera/clojure-utils
;;
;; duplicated here to avoid an extra dependency

#?(:clj (do
(set! *warn-on-reflection* true)
(set! *unchecked-math* true)
)
:cljs (do
(def class type)
))

;; this duplicates clojure.core.matrix.utils.macros
(defmacro error
  "Throws an error with the provided message(s)"
  ([& vals]
    `(throw (#?(:clj RuntimeException.
                :cljs js/Error.)
                     (str ~@vals)))))

;; this duplicates clojure.core.matrix.utils.macros
(defmacro error?
  "Returns true if executing body throws an error, false otherwise."
  ([& body]
    `(try
       ~@body
       false
       (catch #?(:clj Throwable :cljs js/Error) t#
         true))))

;; this duplicates clojure.core.matrix.utils.macros
(defmacro doseq-indexed
  "loops over a set of values, binding index-sym to the 0-based index of each value"
  ([[val-sym values index-sym] & code]
  `(loop [vals# (seq ~values)
          ~index-sym (long 0)]
     (if vals#
       (let [~val-sym (first vals#)]
             ~@code
             (recur (next vals#) (inc ~index-sym)))
       nil))))

(defn valid-shape?
  "returns true if the given object is a valid core.matrix array shape."
  ([shape]
    (try
      (and (>= (count shape) 0)
           (every? integer? shape))
      (catch #?(:clj Throwable :cljs js/Error) t false))))

(defn same-shape-object?
  "Returns true if two shapes are the same."
  ([sa sb]
    (cond
      (identical? sa sb) true
      (not= (count sa) (count sb)) false
      :else
        (let [ca (count sa)]
          (loop [i 0]
            (if (>= i ca)
              true
              (if (== (nth sa i) (nth sb i))
                (recur (inc i))
                false)))))))

(defn xor
  "Returns the logical xor of a set of values, considered as booleans"
  ([] false)
  ([x] (boolean x))
  ([x y] (if x (not y) (boolean y)))
  ([x y & more]
    (loop [p (xor x y) ss (seq more)]
      (if ss
        (recur (if (first ss) (not p) p) (next ss))
        p))))

(defn copy-double-array
  "Returns a copy of a double array"
  (^doubles [^doubles arr]
  #?(:clj (Arrays/copyOf arr (int (alength arr)))
     :cljs (.slice arr 0))))

(defn copy-long-array
  "Returns a copy of a long array"
  (^longs [^longs arr]
  #?(:clj (Arrays/copyOf arr (int (alength arr)))
     :cljs (.slice arr 0))))

(defn copy-object-array
  "Returns a copy of a long array"
  (^objects [^objects arr]
  #?(:clj (Arrays/copyOf arr (int (alength arr)))
     :cljs (.slice arr 0))))

(defn long-range
  "Returns a range of longs in a long[] array"
  ([end]
    (let [end (int end)
          ^longs arr (long-array end)]
      (dotimes [i end]
        (aset arr i (long i)))
      arr)))

#?(:clj
(defn to-long-array
  ([data]
    (if (is-long-array? data)
      data
      (long-array data))))
)

(defn long-array-of
  "Creates a long array with the specified values."
  ([] (long-array 0))
  ([a]
    (let [arr (long-array 1)]
      (aset arr 0 (long a))
      arr))
  ([a b]
    (let [arr (long-array 2)]
      (aset arr 0 (long a))
      (aset arr 1 (long b))
      arr))
  ([a b & more]
    (let [arr (long-array (+ 2 (count more)))]
      (aset arr 0 (long a))
      (aset arr 1 (long b))
      (doseq-indexed [x more i] (aset arr (+ 2 i) (long x)))
      arr)))

(defn object-array-of
  "Creates a long array with the specified values."
  ([] (object-array 0))
  ([a]
    (let [arr (object-array 1)]
      (aset arr 0 a)
      arr))
  ([a b]
    (let [arr (object-array 2)]
      (aset arr 0 a)
      (aset arr 1 b)
      arr))
  ([a b & more]
    (let [arr (object-array (+ 2 (count more)))]
      (aset arr 0 a)
      (aset arr 1 b)
      (doseq-indexed [x more i] (aset arr (+ 2 i) x))
      arr)))

(defn find-index
  "Returns the index of a value in a vector, or nil if not present" 
  ([^IPersistentVector v value]
    (let [n (.count v)]
      (loop [i 0]
        (when (< i n)
          (if (= value (.nth v i))
            i
            (recur (inc i))))))))

(defn base-index-seq-for-shape
  "Returns a sequence of all possible index vectors for a given shape, in row-major order"
  [sh]
  (let [gen (fn gen [prefix rem]
              (if rem
                (let [nrem (next rem)]
                  (mapcat #(gen (conj prefix %) nrem) (range (first rem))))
                (list prefix)))]
    (gen [] (seq sh))))

(defn- broadcast-shape*
  "Returns the smallest shape that both shapes a and b can broadcast to, or nil if the the shapes
   are not compatible."
  ([a b]
    (cond
      (empty? a) (or b '())
      (empty? b) a
      (== 1 (first a)) (broadcast-shape* (first b) (next a) (next b))
      (== 1 (first b)) (broadcast-shape* (first a) (next a) (next b))
      (== (first a) (first b)) (broadcast-shape* (first a) (next a) (next b))
      :else nil))
  ([prefix a b]
    (if (or a b)
      (let [r (broadcast-shape* a b)]
        (if r (cons prefix r) nil))
      (cons prefix nil))))

(defn broadcast-shape
  "Returns the smallest compatible shape that a set of shapes can all broadcast to.
   Returns nil if this is not possible (i.e. the shapes are incompatible).
   Returns an empty list if both shape sequences are empty (i.e. represent scalars)"
  ([a] a)
  ([a b]
    (let [a (seq (reverse a))
          b (seq (reverse b))
          r (broadcast-shape* a b)]
      (if r (reverse r) nil))))

(defn can-broadcast
  "Returns truthy if the first shape a can be broadcast to the shape b"
  ([from-shape to-shape]
    (TODO)))

;; utilities for protocol introspection

#?(:clj
(defn extends-deep?
  "This functions differs from ordinary `extends?` by using `extends?`
   on all ancestors of given type instead of just type itself. It also
   skips `java.lang.Object` that serves as a default implementation
   for all protocols"
  [proto cls]
  ;; Here we need a special case to avoid reflecting on primitive type
  ;; (it will cause an exception)
  (if (= (Class/forName "[D") cls)
    (extends? proto cls)
    (let [bases (-> cls (r/type-reflect :ancestors true) :ancestors)]
      (->> bases
           (filter (complement #{'Object 'java.lang.Object}))
           (map resolve)
           (cons cls)
           (map (partial extends? proto))
           (some true?)))))
)

(defn protocol?
  "Returns true if an argument is a protocol'"
  [p]
  (and (map? p)
       (:on-interface p)
       (.isInterface ^Class (:on-interface p))))

(defn enhance-protocol-kv
  "Transform MapEntry to just map with some additional fields"
  [[name p]]
  (let [m (->> @p :var meta)]
    (assoc @p :line (:line m) :file (:file m) :name name)))

#?(:clj (do

(defn extract-protocols
  "Extracts protocol info from clojure.core.matrix.protocols"
  ([]
    (extract-protocols 'clojure.core.matrix.protocols))
  ([ns-sym]
    (->> (ns-publics ns-sym)
      (filter (comp protocol? deref val))
      (map enhance-protocol-kv)
      (sort-by :line))))

(defn unimplemented
  "Identifies which protocols are unimplemented for a given array object.

   Unimplemented protocols will fall back to the default implementation (for java.lang.Object) which
   is likely to be slower than a specialised implementation."
  [m]
  (let [protocols (extract-protocols)
        m (if (class? m) m (class m))]
    (map :name (filter #(not (#?(:clj extends-deep? :cljs satisfies?) % m)) protocols))))
))

(defn update-indexed [xs idxs f]
  (reduce #(assoc %1 %2 (f %2 (get %1 %2))) xs idxs))

<|MERGE_RESOLUTION|>--- conflicted
+++ resolved
@@ -5,11 +5,7 @@
             (:import [java.util Arrays]
                      [clojure.lang IPersistentVector])])
   (#?(:clj :require :cljs :require-macros)
-<<<<<<< HEAD
-           [clojure.core.matrix.macros :refer [TODO doseq-indexed is-long-array? scalar-coerce]]))
-=======
-           [clojure.core.matrix.macros :refer [TODO is-long-array?]]))
->>>>>>> eda2c703
+           [clojure.core.matrix.macros :refer [TODO doseq-indexed is-long-array?]]))
 
 ;; Some of these are copies of methods from the library
 ;;   https://github.com/mikera/clojure-utils
